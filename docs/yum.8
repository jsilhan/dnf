--- conflicted
+++ resolved
@@ -311,7 +311,6 @@
 The info/list/summary commands take either a transaction id or a package (with
 wildcards, as in \fBSpecifying package names\fP), all three can also be passed
 no arguments. list can be passed the keyword "all" to list all the transactions.
-<<<<<<< HEAD
 
 The undo/redo commands take either a transaction id or the keyword last and
 an offset from the last transaction (Eg. if you've done 250 transactions,
@@ -340,8 +339,6 @@
 Checks the local rpmdb and produces information on any problems it finds. You
 can pass the check command the arguments "dependencies" or "duplicates", to
 limit the checking that is performed (the default is "all" which does both).
-=======
-undo/redo just take a transaction id\&.
 
 The info command can also take ranges of transaction ids, of the form
 start..end, which will then display a merged history as if all the
@@ -349,7 +346,6 @@
 .br
 Eg. "history info 1..4" will merge the first four transactions and display them
 as a single transaction.
->>>>>>> 15d45621
 .IP
 .IP "\fBhelp\fP"
 Produces help, either for all commands or if given a command name then the help
