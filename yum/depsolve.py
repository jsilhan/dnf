#!/usr/bin/python -t
# This program is free software; you can redistribute it and/or modify
# it under the terms of the GNU General Public License as published by
# the Free Software Foundation; either version 2 of the License, or
# (at your option) any later version.
#
# This program is distributed in the hope that it will be useful,
# but WITHOUT ANY WARRANTY; without even the implied warranty of
# MERCHANTABILITY or FITNESS FOR A PARTICULAR PURPOSE.  See the
# GNU Library General Public License for more details.
#
# You should have received a copy of the GNU General Public License
# along with this program; if not, write to the Free Software
# Foundation, Inc., 59 Temple Place - Suite 330, Boston, MA 02111-1307, USA.
# Copyright 2005 Duke University 

"""
Depedancy resolution module for yum.
"""

import os.path
import types
import logging

import rpmUtils.transaction
import rpmUtils.miscutils
import rpmUtils.arch
from rpmUtils.arch import archDifference, isMultiLibArch, getBestArch
import misc
from misc import unique, version_tuple_to_string
import rpm

from packageSack import ListPackageSack
from constants import *
import packages
import logginglevels
import Errors
import warnings
warnings.simplefilter("ignore", Errors.YumFutureDeprecationWarning)
from operator import itemgetter

from yum import _

try:
    assert max(2, 4) == 4
except:
    # Python-2.4.x doesn't have min/max ... *sigh*
        def min(x, *args): 
            for y in args:
                if x > y: x = y
            return x
        def max(x, *args):
            for y in args:
                if x < y: x = y
            return x
flags = {"GT": rpm.RPMSENSE_GREATER,
         "GE": rpm.RPMSENSE_EQUAL | rpm.RPMSENSE_GREATER,
         "LT": rpm.RPMSENSE_LESS,
         "LE": rpm.RPMSENSE_LESS | rpm.RPMSENSE_EQUAL,
         "EQ": rpm.RPMSENSE_EQUAL,
         None: 0 }

class Depsolve(object):

    """
    Dependency resolving class.
    """

    def __init__(self):
        packages.base = self
        self._ts = None
        self._tsInfo = None
        self.dsCallback = None
        self.logger = logging.getLogger("yum.Depsolve")
        self.verbose_logger = logging.getLogger("yum.verbose.Depsolve")

        self.path = []
        self.loops = []

        self.installedFileRequires = None
        self.installedUnresolvedFileRequires = None

    def doTsSetup(self):
        warnings.warn(_('doTsSetup() will go away in a future version of Yum.\n'),
                Errors.YumFutureDeprecationWarning, stacklevel=2)
        return self._getTs()
        
    def _getTs(self, remove_only=False):
        """setup all the transaction set storage items we'll need
           This can't happen in __init__ b/c we don't know our installroot
           yet"""
        
        if self._tsInfo != None and self._ts != None:
            if not remove_only and self._tsInfo.pkgSack is None:
                self._tsInfo.setDatabases(self.rpmdb, self.pkgSack)
            return
            
        if not self.conf.installroot:
            raise Errors.YumBaseError, _('Setting up TransactionSets before config class is up')
        
        self._getTsInfo(remove_only)
        self.initActionTs()
    
    def _getTsInfo(self, remove_only=False):
        """ remove_only param. says if we are going to do _only_ remove(s) in
            the transaction. If so we don't need to setup the remote repos. """
        if self._tsInfo is None:
            self._tsInfo = self._transactionDataFactory()
            if remove_only:
                pkgSack = None
            else:
                pkgSack = self.pkgSack
            self._tsInfo.setDatabases(self.rpmdb, pkgSack)
            self._tsInfo.installonlypkgs = self.conf.installonlypkgs # this kinda sucks
            # this REALLY sucks, sadly (needed for group conditionals)
            self._tsInfo.install_method = self.install
            self._tsInfo.update_method = self.update
            self._tsInfo.remove_method = self.remove
        return self._tsInfo

    def _setTsInfo(self, value):
        self._tsInfo = value

    def _delTsInfo(self):
        self._tsInfo = None
        
    def _getActionTs(self):
        if not self._ts:
            self.initActionTs()
        return self._ts
        

    def initActionTs(self):
        """sets up the ts we'll use for all the work"""
        
        self._ts = rpmUtils.transaction.TransactionWrapper(self.conf.installroot)
        ts_flags_to_rpm = { 'noscripts': rpm.RPMTRANS_FLAG_NOSCRIPTS,
                            'notriggers': rpm.RPMTRANS_FLAG_NOTRIGGERS,
                            'nodocs': rpm.RPMTRANS_FLAG_NODOCS,
                            'test': rpm.RPMTRANS_FLAG_TEST,
                            'justdb': rpm.RPMTRANS_FLAG_JUSTDB,
                            'repackage': rpm.RPMTRANS_FLAG_REPACKAGE}
        
        self._ts.setFlags(0) # reset everything.
        
        for flag in self.conf.tsflags:
            if ts_flags_to_rpm.has_key(flag):
                self._ts.addTsFlag(ts_flags_to_rpm[flag])
            else:
                self.logger.critical(_('Invalid tsflag in config file: %s'), flag)

        probfilter = 0
        for flag in self.tsInfo.probFilterFlags:
            probfilter |= flag
        self._ts.setProbFilter(probfilter)

    def whatProvides(self, name, flags, version):
        """searches the packageSacks for what provides the arguments
           returns a ListPackageSack of providing packages, possibly empty"""

        self.verbose_logger.log(logginglevels.DEBUG_1, _('Searching pkgSack for dep: %s'),
            name)
        # we need to check the name - if it doesn't match:
        # /etc/* bin/* or /usr/lib/sendmail then we should fetch the 
        # filelists.xml for all repos to make the searchProvides more complete.
        if name[0] == '/':
            if not misc.re_primary_filename(name):
                self.doSackFilelistPopulate()
            
        pkgs = self.pkgSack.searchProvides(name)
        
        
        if flags == 0:
            flags = None
        if type(version) in (types.StringType, types.NoneType, types.UnicodeType):
            (r_e, r_v, r_r) = rpmUtils.miscutils.stringToVersion(version)
        elif type(version) in (types.TupleType, types.ListType): # would this ever be a ListType?
            (r_e, r_v, r_r) = version
        
        defSack = ListPackageSack() # holder for items definitely providing this dep
        
        for po in pkgs:
            self.verbose_logger.log(logginglevels.DEBUG_2,
                _('Potential match for %s from %s'), name, po)
            if name[0] == '/' and r_v is None:
                # file dep add all matches to the defSack
                defSack.addPackage(po)
                continue

            if po.checkPrco('provides', (name, flags, (r_e, r_v, r_r))):
                defSack.addPackage(po)
                self.verbose_logger.debug(_('Matched %s to require for %s'), po, name)
        
        return defSack
        
    def allowedMultipleInstalls(self, po):
        """takes a packageObject, returns 1 or 0 depending on if the package 
           should/can be installed multiple times with different vers
           like kernels and kernel modules, for example"""
           
        if po.name in self.conf.installonlypkgs:
            return True
        
        provides = po.provides_names
        if filter (lambda prov: prov in self.conf.installonlypkgs, provides):
            return True
        
        return False

    def populateTs(self, test=0, keepold=1):
        """take transactionData class and populate transaction set"""

        if self.dsCallback: self.dsCallback.transactionPopulation()
        ts_elem = {}
        
        if self.ts.ts is None:
            self.initActionTs()
            
        if keepold:
            for te in self.ts:
                epoch = te.E()
                if epoch is None:
                    epoch = '0'
                pkginfo = (te.N(), te.A(), epoch, te.V(), te.R())
                if te.Type() == 1:
                    mode = 'i'
                elif te.Type() == 2:
                    mode = 'e'
                
                ts_elem[(pkginfo, mode)] = 1
                
        for txmbr in self.tsInfo.getMembers():
            self.verbose_logger.log(logginglevels.DEBUG_3, _('Member: %s'), txmbr)
            if txmbr.ts_state in ['u', 'i']:
                if ts_elem.has_key((txmbr.pkgtup, 'i')):
                    continue
                rpmfile = txmbr.po.localPkg()
                if os.path.exists(rpmfile):
                    hdr = txmbr.po.returnHeaderFromPackage()
                else:
                    self.downloadHeader(txmbr.po)
                    hdr = txmbr.po.returnLocalHeader()

                if txmbr.ts_state == 'u':
                    if self.allowedMultipleInstalls(txmbr.po):
                        self.verbose_logger.log(logginglevels.DEBUG_2,
                            _('%s converted to install'), txmbr.po)
                        txmbr.ts_state = 'i'
                        txmbr.output_state = TS_INSTALL

                
                self.ts.addInstall(hdr, (hdr, rpmfile), txmbr.ts_state)
                self.verbose_logger.log(logginglevels.DEBUG_1,
                    _('Adding Package %s in mode %s'), txmbr.po, txmbr.ts_state)
                if self.dsCallback: 
                    self.dsCallback.pkgAdded(txmbr.pkgtup, txmbr.ts_state)
            
            elif txmbr.ts_state in ['e']:
                if ts_elem.has_key((txmbr.pkgtup, txmbr.ts_state)):
                    continue
                self.ts.addErase(txmbr.po.idx)
                if self.dsCallback: self.dsCallback.pkgAdded(txmbr.pkgtup, 'e')
                self.verbose_logger.log(logginglevels.DEBUG_1,
                    _('Removing Package %s'), txmbr.po)

    def _processReq(self, po, requirement):
        """processes a Requires dep from the resolveDeps functions, returns a tuple
           of (CheckDeps, missingdep, conflicts, errors) the last item is an array
           of error messages"""
        
        errormsgs = []

        needname, flags, needversion = requirement
        niceformatneed = rpmUtils.miscutils.formatRequire(needname, needversion, flags)
        self.verbose_logger.log(logginglevels.DEBUG_1, _('%s requires: %s'), po, niceformatneed)
        if self.dsCallback: self.dsCallback.procReq(po.name, niceformatneed)

        try:    
            if po.repo.id != "installed":
                CheckDeps, missingdep = self._requiringFromTransaction(po, requirement, errormsgs)
            else:
                CheckDeps, missingdep = self._requiringFromInstalled(po, requirement, errormsgs)
    
            # Check packages with problems
            if missingdep:
                self.po_with_problems.add((po,self._working_po,errormsgs[-1]))
            
    
        except Errors.DepError,e:
            # FIXME: This is a hack, it don't solve the problem
            # of tries to update to a package the have been removed from the
            # pkgSack because of dep problems.
            # The real solution is to remove the package from the updates, when
            # it is remove from the pkgSack
            self.po_with_problems.add((po,self._working_po,str(e)))
            CheckDeps = 1
            missingdep = 0

        return (CheckDeps, missingdep, errormsgs)

    @staticmethod
    def _prco_req_nfv2req(rn, rf, rv):
        return (rn, flags[rf], version_tuple_to_string(rv))

    def _prco_req2req(self, req):
        return self._prco_req_nfv2req(req[0], req[1], req[2])
            
    def _requiringFromInstalled(self, requiringPo, requirement, errorlist):
        """processes the dependency resolution for a dep where the requiring 
           package is installed"""

        checkdeps = 0
        missingdep = 0
        
        if self.tsInfo.getMembersWithState(requiringPo.pkgtup, TS_REMOVE_STATES):
            return checkdeps, missingdep

        name, arch, epoch, ver, rel = requiringPo.pkgtup

        needname, needflags, needversion = requirement
        niceformatneed = rpmUtils.miscutils.formatRequire(needname, needversion, needflags)


        # we must first find out why the requirement is no longer there
        # we must find out what provides/provided it from the rpmdb (if anything)
        # then check to see if that thing is being acted upon by the transaction set
        # if it is then we need to find out what is being done to it and act accordingly
        needmode = None # mode in the transaction of the needed pkg (if any)
        needpo = None
        providers = []
        
        if self.cheaterlookup.has_key((needname, needflags, needversion)):
            self.verbose_logger.log(logginglevels.DEBUG_2, _('Needed Require has already been looked up, cheating'))
            cheater_po = self.cheaterlookup[(needname, needflags, needversion)]
            providers = [cheater_po]
        
        elif self.rpmdb.contains(name=needname):
            txmbrs = self.tsInfo.matchNaevr(name=needname)
            for txmbr in txmbrs:
                providers.append(txmbr.po)

        else:
            self.verbose_logger.log(logginglevels.DEBUG_2, _('Needed Require is not a package name. Looking up: %s'), niceformatneed)
            providers = self.rpmdb.getProvides(needname, needflags, needversion)

        for inst_po in providers:
            inst_str = '%s.%s %s:%s-%s' % inst_po.pkgtup
            (i_n, i_a, i_e, i_v, i_r) = inst_po.pkgtup
            self.verbose_logger.log(logginglevels.DEBUG_2,
                _('Potential Provider: %s'), inst_str)
            thismode = self.tsInfo.getMode(name=i_n, arch=i_a, 
                            epoch=i_e, ver=i_v, rel=i_r)

            if thismode is None and i_n in self.conf.exactarchlist:
                # check for mode by the same name+arch
                thismode = self.tsInfo.getMode(name=i_n, arch=i_a)
            
            if thismode is None and i_n not in self.conf.exactarchlist:
                # check for mode by just the name
                thismode = self.tsInfo.getMode(name=i_n)

            # if this package is being obsoleted, it's just like if it's
            # being upgraded as far as checking for other providers
            if thismode is None:
                if filter(lambda x: x.obsoleted_by,
                          self.tsInfo.matchNaevr(i_n, i_a, i_e, i_v, i_r)):
                    thismode = 'u'

            if thismode is not None:
                needmode = thismode

                self.cheaterlookup[(needname, needflags, needversion)] = inst_po
                self.verbose_logger.log(logginglevels.DEBUG_2, _('Mode is %s for provider of %s: %s'),
                    needmode, niceformatneed, inst_str)
                break
                    
        self.verbose_logger.log(logginglevels.DEBUG_2, _('Mode for pkg providing %s: %s'), 
            niceformatneed, needmode)

        if needmode in ['e']:
            self.verbose_logger.log(logginglevels.DEBUG_2, _('TSINFO: %s package requiring %s marked as erase'),
                requiringPo, needname)
            txmbr = self.tsInfo.addErase(requiringPo)
            txmbr.setAsDep(po=inst_po)
            checkdeps = 1
        
        if needmode in ['i', 'u']:
            length = len(self.tsInfo)
            self.update(name=name, epoch=epoch, version=ver, release=rel)
            txmbrs = self.tsInfo.getMembersWithState(requiringPo.pkgtup, TS_REMOVE_STATES)
            if len(self.tsInfo) != length and txmbrs:
                if txmbrs[0].output_state == TS_OBSOLETED:
                    self.verbose_logger.log(logginglevels.DEBUG_2, _('TSINFO: Obsoleting %s with %s to resolve dep.'),
                                            requiringPo, txmbrs[0].obsoleted_by[0])
                else:
                    self.verbose_logger.log(logginglevels.DEBUG_2, _('TSINFO: Updating %s to resolve dep.'), requiringPo)
                    # If the requirement is still there, try and solve it again
                    # so we don't lose it
                    for pkg in txmbrs[0].updated_by:
                        if requirement in map(self._prco_req2req, pkg.returnPrco('requires')):
                            return True, missingdep + self._requiringFromTransaction(pkg, requirement, errorlist)[1]
                checkdeps = True
                return checkdeps, missingdep
            self.verbose_logger.log(logginglevels.DEBUG_2, _('Cannot find an update path for dep for: %s'), niceformatneed)
            return self._requiringFromTransaction(requiringPo, requirement, errorlist)
            

<<<<<<< HEAD
        if remove_txmbr and remove_txmbr.ts_state=='e' and not (remove_txmbr.obsoleted_by or remove_txmbr.updated_by):
            self.verbose_logger.log(logginglevels.DEBUG_2, _('TSINFO: %s package requiring %s marked as erase'),
                requiringPo, needname)
            res = self.tsInfo.addErase(requiringPo)
            res.primary.setAsDep(po=remove_txmbr.po)
            checkdeps = 1
            return checkdeps, missingdep
=======
        if needmode is None:
            reqpkg = (name, ver, rel, None)
            if self.pkgSack is None:
                return self._requiringFromTransaction(requiringPo, requirement, errorlist)
            else:
                prob_pkg = "%s (%s)" % (requiringPo,requiringPo.repoid)
                msg = _('Unresolvable requirement %s for %s') % (niceformatneed,
                                                               prob_pkg)
                self.verbose_logger.log(logginglevels.DEBUG_2, msg)
                checkdeps = 0
                missingdep = 1
                errorlist.append(msg)
>>>>>>> eac42df0

        return checkdeps, missingdep
        
    def _quickWhatProvides(self, name, flags, version):
        if self._last_req is None:
            return False

        if flags == 0:
            flags = None
        if type(version) in (types.StringType, types.NoneType, types.UnicodeType):
            (r_e, r_v, r_r) = rpmUtils.miscutils.stringToVersion(version)
        elif type(version) in (types.TupleType, types.ListType): # would this ever be a ListType?
            (r_e, r_v, r_r) = version
        
        # Quick lookup, lots of reqs for one pkg:
        po = self._last_req
        if po.checkPrco('provides', (name, flags, (r_e, r_v, r_r))):
            self.verbose_logger.debug(_('Quick matched %s to require for %s'), po, name)
            return True
        return False
        
    def _requiringFromTransaction(self, requiringPo, requirement, errorlist):
        """processes the dependency resolution for a dep where requiring 
           package is in the transaction set"""
        
        (name, arch, epoch, version, release) = requiringPo.pkgtup
        (needname, needflags, needversion) = requirement
        checkdeps = 0
        missingdep = 0
        upgraded = {}

        #~ - if it's not available from some repository:
        #~     - mark as unresolveable.
        #
        #~ - if it's available from some repo:
        #~    - if there is an another version of the package currently installed then
        #        - if the other version is marked in the transaction set
        #           - if it's marked as erase
        #              - mark the dep as unresolveable
         
        #           - if it's marked as update or install
        #              - check if the version for this requirement:
        #                  - if it is higher 
        #                       - mark this version to be updated/installed
        #                       - remove the other version from the transaction set
        #                       - tell the transaction set to be rebuilt
        #                  - if it is lower
        #                       - mark the dep as unresolveable
        #                   - if they are the same
        #                       - be confused but continue

        if self._quickWhatProvides(needname, needflags, needversion):
            return checkdeps, missingdep

        provSack = self.whatProvides(needname, needflags, needversion)
        # get rid of things that are already in the rpmdb - b/c it's pointless to use them here

        for pkg in provSack.returnPackages():
            if self.rpmdb.contains(po=pkg): # is it already installed?
                self.verbose_logger.log(logginglevels.DEBUG_2, _('%s is in providing packages but it is already installed, removing.'), pkg)
                provSack.delPackage(pkg)
                continue

            # we need to check to see, if we have anything similar to it (name-wise)
            # installed or in the ts, and this isn't a package that allows multiple installs
            # then if it's newer, fine - continue on, if not, then we're unresolveable
            # cite it and exit

            tspkgs = []
            if not self.allowedMultipleInstalls(pkg):
                # from ts
                tspkgs = self.tsInfo.matchNaevr(name=pkg.name, arch=pkg.arch)
                for tspkg in tspkgs:
                    if tspkg.po.verGT(pkg):
                        msg = _('Potential resolving package %s has newer instance in ts.') % pkg
                        self.verbose_logger.log(logginglevels.DEBUG_2, msg)
                        provSack.delPackage(pkg)
                        continue
                    elif tspkg.po.verLT(pkg):
                        upgraded.setdefault(pkg.pkgtup, []).append(tspkg.pkgtup)
                
                # from rpmdb
                dbpkgs = self.rpmdb.searchNevra(name=pkg.name, arch=pkg.arch)
                for dbpkg in dbpkgs:
                    if dbpkg.verGT(pkg):
                        msg = _('Potential resolving package %s has newer instance installed.') % pkg
                        self.verbose_logger.log(logginglevels.DEBUG_2, msg)
                        provSack.delPackage(pkg)
                        continue

        if len(provSack) == 0: # unresolveable
            missingdep = 1
            prob_pkg = "%s (%s)" % (requiringPo,requiringPo.repoid)
            msg = _('Missing Dependency: %s is needed by package %s') % \
            (rpmUtils.miscutils.formatRequire(needname, needversion, needflags),
                                                                   prob_pkg)
            errorlist.append(msg)
            return checkdeps, missingdep
        
        # iterate the provSack briefly, if we find the package is already in the 
        # tsInfo then just skip this run
        for pkg in provSack.returnPackages():
            (n,a,e,v,r) = pkg.pkgtup
            pkgmode = self.tsInfo.getMode(name=n, arch=a, epoch=e, ver=v, rel=r)
            if pkgmode in ['i', 'u']:
                self.verbose_logger.log(logginglevels.DEBUG_2,
                    _('%s already in ts, skipping this one'), pkg)
                # FIXME: Remove this line, if it is not needed ?
                # checkdeps = 1
                self._last_req = pkg
                return checkdeps, missingdep

        # find the best one 

        # try updating the already install pkgs
        for pkg in provSack.returnNewestByName():
<<<<<<< HEAD
            result = self.update(requiringPo=requiringPo, name=pkg.name,
                                 epoch=pkg.epoch, version=pkg.version,
                                 rel=pkg.rel)
            if result.transactionChanged():
                checkdeps = True
                return checkdeps, missingdep
=======
            results = self.update(requiringPo=requiringPo, name=pkg.name,
                                  epoch=pkg.epoch, version=pkg.version,
                                  rel=pkg.rel)
            for txmbr in results:
                if pkg == txmbr.po:
                    checkdeps = True
                    self._last_req = pkg
                    return checkdeps, missingdep
>>>>>>> eac42df0

        # find out which arch of the ones we can choose from is closest
        # to the arch of the requesting pkg
        newest = provSack.returnNewestByNameArch()
        if len(newest) > 1: # there's no way this can be zero
                            
            pkgresults = self._compare_providers(newest, requiringPo)
            # take the first one...
            best = pkgresults[0][0]                   
                
        elif len(newest) == 1:
            best = newest[0]
        
        
        if self.rpmdb.contains(po=best): # is it already installed?
            missingdep = 1
            checkdeps = 0
            prob_pkg = "%s (%s)" % (requiringPo,requiringPo.repoid)
            msg = _('Missing Dependency: %s is needed by package %s') % (needname, prob_pkg)
            errorlist.append(msg)
            return checkdeps, missingdep
        
                
            
        # FIXME - why can't we look up in the transaction set for the requiringPkg
        # and know what needs it that way and provide a more sensible dep structure in the txmbr
        inst = self.rpmdb.searchNevra(name=best.name, arch=best.arch)
        if len(inst) > 0: 
            self.verbose_logger.debug(_('TSINFO: Marking %s as update for %s') %(best,
                requiringPo))
            # FIXME: we should probably handle updating multiple packages...
<<<<<<< HEAD
            res = self.tsInfo.addUpdate(best, inst[0])
            res.primary.setAsDep(po=requiringPo)
            res.primary.reason = "dep"
        else:
            self.verbose_logger.debug(_('TSINFO: Marking %s as install for %s'), best,
                requiringPo)
            res = self.tsInfo.addInstall(best)
            res.primary.setAsDep(po=requiringPo)
=======
            txmbr = self.tsInfo.addUpdate(best, inst[0])
            txmbr.setAsDep(po=requiringPo)
            txmbr.reason = "dep"
            self._last_req = best
        else:
            self.verbose_logger.debug(_('TSINFO: Marking %s as install for %s'), best,
                requiringPo)
            txmbr = self.tsInfo.addInstall(best)
            txmbr.setAsDep(po=requiringPo)
            self._last_req = best
>>>>>>> eac42df0

            # if we had other packages with this name.arch that we found
            # before, they're not going to be installed anymore, so we
            # should mark them to be re-checked
            if upgraded.has_key(best.pkgtup):
                map(lambda x: self.tsInfo.remove(x), upgraded[best.pkgtup])

        checkdeps = 1
        
        return checkdeps, missingdep


    def _processConflict(self, po, conflict, conflicting_po):
        """processes a Conflict dep from the resolveDeps() method"""

        CheckDeps = True
        errormsgs = []

        needname, flags, needversion = conflict
        (name, arch, epoch, ver, rel) = po.pkgtup

        niceformatneed = rpmUtils.miscutils.formatRequire(needname, needversion, flags)
        if self.dsCallback: self.dsCallback.procConflict(name, niceformatneed)

        length = len(self.tsInfo)
        if flags & rpm.RPMSENSE_LESS:
            self.update(name=conflicting_po.name)
            txmbrs = self.tsInfo.getMembersWithState(conflicting_po.pkgtup, TS_REMOVE_STATES)
            if len(self.tsInfo) != length and txmbrs:
                return CheckDeps, errormsgs
        elif flags & rpm.RPMSENSE_GREATER:
            self.update(name=name)
            txmbrs = self.tsInfo.getMembersWithState(po.pkgtup, TS_REMOVE_STATES)
            if len(self.tsInfo) != length and txmbrs:
                return CheckDeps, errormsgs

        self.update(name=conflicting_po.name)
        txmbrs = self.tsInfo.getMembersWithState(conflicting_po.pkgtup, TS_REMOVE_STATES)
        if len(self.tsInfo) != length and txmbrs:
            return CheckDeps, errormsgs
        self.update(name=name)
        txmbrs = self.tsInfo.getMembersWithState(po.pkgtup, TS_REMOVE_STATES)
        if len(self.tsInfo) != length and txmbrs:
            return CheckDeps, errormsgs

        msg = '%s conflicts with %s' % (name, conflicting_po.name)
        errormsgs.append(msg)
        self.verbose_logger.log(logginglevels.DEBUG_1, msg)
        CheckDeps = False
        self.po_with_problems.add((po,None,errormsgs[-1]))
        return CheckDeps, errormsgs

    def _undoDepInstalls(self):
        # clean up after ourselves in the case of failures
        for txmbr in self.tsInfo:
            if txmbr.isDep:
                self.tsInfo.remove(txmbr.pkgtup)

    def prof_resolveDeps(self):
        fn = "anaconda.prof.0"
        import hotshot, hotshot.stats
        prof = hotshot.Profile(fn)
        rc = prof.runcall(self.resolveDeps)
        prof.close()
        print "done running depcheck"
        stats = hotshot.stats.load(fn)
        stats.strip_dirs()
        stats.sort_stats('time', 'calls')
        stats.print_stats(20)
        return rc

    def cprof_resolveDeps(self):
        import cProfile, pstats
        prof = cProfile.Profile()
        rc = prof.runcall(self.resolveDeps)
        prof.dump_stats("yumprof")
        print "done running depcheck"

        p = pstats.Stats('yumprof')
        p.strip_dirs()
        p.sort_stats('time')
        p.print_stats(20)
        return rc

    def resolveDeps(self):

        if not len(self.tsInfo):
            return (0, [_('Success - empty transaction')])

        self.po_with_problems = set()
        self._working_po = None
        self._last_req = None
        self.tsInfo.resetResolved(hard=False)

        CheckDeps = True
        CheckRemoves = False
        CheckInstalls = False

        missingdep = 0
        errors = []

        if self.dsCallback: self.dsCallback.start()

        while True:

            CheckDeps = True

            # check Requires
            while CheckDeps:
                if self.dsCallback: self.dsCallback.tscheck()
                CheckDeps, checkinstalls, checkremoves, missing = self._resolveRequires(errors)
                CheckInstalls |= checkinstalls
                CheckRemoves |= checkremoves


            # check global FileRequires
            if CheckRemoves:
                CheckRemoves = False
                for po, dep in self._checkFileRequires():
                    (checkdep, missing, errormsgs) = self._processReq(po, dep)
                    CheckDeps |= checkdep
                    errors += errormsgs

                if CheckDeps:
                    if self.dsCallback: self.dsCallback.restartLoop()
                    self.verbose_logger.log(logginglevels.DEBUG_1, _('Restarting Loop'))
                    continue

            # check Conflicts
            if CheckInstalls:
                CheckInstalls = False
                for conflict in self._checkConflicts():
                    (checkdep, errormsgs) = self._processConflict(*conflict)
                    CheckDeps |= checkdep
                    errors += errormsgs

                if CheckDeps:
                    if self.dsCallback: self.dsCallback.restartLoop()
                    self.verbose_logger.log(logginglevels.DEBUG_1, _('Restarting Loop'))
                    continue

            break

        # FIXME: this doesn't belong here at all...
        for txmbr in self.tsInfo.getMembers():
            if self.allowedMultipleInstalls(txmbr.po) and \
                   txmbr.ts_state == 'u':
                self.verbose_logger.log(logginglevels.DEBUG_2,
                                        _('%s converted to install'),
                                        txmbr.po)
                txmbr.ts_state = 'i'
                txmbr.output_state = TS_INSTALL

        if self.dsCallback: self.dsCallback.end()
        self.verbose_logger.log(logginglevels.DEBUG_1, _('Dependency Process ending'))

        self.tsInfo.changed = False
        if len(errors) > 0:
            errors = unique(errors)
            for po,wpo,err in self.po_with_problems:
                self.verbose_logger.info(_("%s from %s has depsolving problems") % (po,po.repoid))
                self.verbose_logger.info("  --> %s" % (err))
            return (1, errors)

        if len(self.tsInfo) > 0:
            if not len(self.tsInfo):
                return (0, [_('Success - empty transaction')])
            return (2, [_('Success - deps resolved')])

    def _resolveRequires(self, errors):
        any_missing = False
        CheckDeps = False
        CheckInstalls = False
        CheckRemoves = False
        # we need to check the opposite of install and remove for regular
        # tsInfo members vs removed members
        for txmbr in self.tsInfo.getUnresolvedMembers():

            if self.dsCallback and txmbr.ts_state:
                self.dsCallback.pkgAdded(txmbr.pkgtup, txmbr.ts_state)
            self.verbose_logger.log(logginglevels.DEBUG_2,
                                    _("Checking deps for %s") %(txmbr,))

            # store the primary po we currently are working on 
            # so we can store it in self.po_with_problems.
            # it is useful when an update is breaking an require of an installed package
            # then we want to know who is causing the problem, not just who is having the problem. 
            if not txmbr.updates and txmbr.relatedto:
                self._working_po = txmbr.relatedto[0][0]
            else:
                self._working_po = txmbr.po
           
            if (txmbr.output_state in TS_INSTALL_STATES) == (txmbr.po.state != None):
                thisneeds = self._checkInstall(txmbr)
                CheckInstalls = True
            else:
                thisneeds = self._checkRemove(txmbr)
                CheckRemoves = True

            missing_in_pkg = False
            for po, dep in thisneeds:
                (checkdep, missing, errormsgs) = self._processReq(po, dep)
                CheckDeps |= checkdep
                errors += errormsgs
                missing_in_pkg |= missing

            if not missing_in_pkg:
                self.tsInfo.markAsResolved(txmbr)

            any_missing |= missing_in_pkg

        return CheckDeps, CheckInstalls, CheckRemoves, any_missing

    @staticmethod
    def _sort_reqs(pkgtup1, pkgtup2):
        """ Sort the requires for a package from most "narrow" to least,
            this tries to ensure that if we have two reqs like
            "libfoo = 1.2.3-4" and "foo-api" (which is also provided by
            libxyz-foo) that we'll get just libfoo.
            There are other similar cases this "handles"."""

        mapper = {'EQ' : 1, 'LT' : 2, 'LE' : 3, 'GT' : 4, 'GE' : 5,
                  None : 99}
        ret = mapper.get(pkgtup1[1], 10) - mapper.get(pkgtup2[1], 10)
        if ret:
            return ret

        # This is pretty magic, basically we want an explicit:
        #
        #  Requires: foo
        #
        # ...to happen before the implicit:
        #
        #  Requires: libfoo.so.0()
        #
        # ...because sometimes the libfoo.so.0() is provided by multiple
        # packages. Do we need more magic for other implicit deps. here?
        def _req_name2val(name):
            if (name.startswith("lib") and
                (name.endswith("()") or name.endswith("()(64bit)"))):
                return 99 # Processes these last
            return 0
        return _req_name2val(pkgtup1[0]) - _req_name2val(pkgtup2[0])

    def _checkInstall(self, txmbr):
        txmbr_reqs = txmbr.po.returnPrco('requires')
        txmbr_provs = set(txmbr.po.returnPrco('provides'))

        # if this is an update, we should check what the old
        # requires were to make things faster
        oldreqs = []
        for oldpo in txmbr.updates:
            oldreqs.extend(oldpo.returnPrco('requires'))
        oldreqs = set(oldreqs)

        ret = []
        for req in sorted(txmbr_reqs, cmp=self._sort_reqs):
            if req[0].startswith('rpmlib('):
                continue
            if req in txmbr_provs:
                continue
            if req in oldreqs and self.rpmdb.getProvides(*req):
                continue
            
            self.verbose_logger.log(logginglevels.DEBUG_2, _("looking for %s as a requirement of %s"), req, txmbr)
            provs = self.tsInfo.getProvides(*req)
            if not provs:
                ret.append( (txmbr.po, self._prco_req2req(req)) )
                continue

            #Add relationship
            for po in provs:
                if txmbr.name == po.name:
                    continue
                for member in self.tsInfo.getMembersWithState(
                    pkgtup=po.pkgtup, output_states=TS_INSTALL_STATES):
                    member.relatedto.append((txmbr.po, 'dependson'))

        return ret

    def _checkRemove(self, txmbr):
        po = txmbr.po
        provs = po.returnPrco('provides')

        # if this is an update, we should check what the new package
        # provides to make things faster
        newpoprovs = {}
        for newpo in txmbr.updated_by:
            for p in newpo.provides:
                newpoprovs[p] = 1
        ret = []
        
        # iterate over the provides of the package being removed
        # and see what's actually going away
        for prov in provs:
            if prov[0].startswith('rpmlib('): # ignore rpmlib() provides
                continue
            if newpoprovs.has_key(prov):
                continue
            for pkg, hits in self.tsInfo.getRequires(*prov).iteritems():
                for rn, rf, rv in hits:
                    if not self.tsInfo.getProvides(rn, rf, rv):
                        ret.append( (pkg, self._prco_req_nfv2req(rn, rf, rv)) )
        return ret

    def _checkFileRequires(self):
        fileRequires = set()
        reverselookup = {}
        ret = []

        # generate list of file requirement in rpmdb
        if self.installedFileRequires is None:
            self.installedFileRequires = {}
            self.installedUnresolvedFileRequires = set()
            resolved = set()
            for pkg in self.rpmdb.returnPackages():
                for name, flag, evr in pkg.requires:
                    if not name.startswith('/'):
                        continue
                    self.installedFileRequires.setdefault(pkg, []).append(name)
                    if name not in resolved:
                        dep = self.rpmdb.getProvides(name, flag, evr)
                        resolved.add(name)
                        if not dep:
                            self.installedUnresolvedFileRequires.add(name)

        # get file requirements from packages not deleted
        for po, files in self.installedFileRequires.iteritems():
            if not self._tsInfo.getMembersWithState(po.pkgtup, output_states=TS_REMOVE_STATES):
                fileRequires.update(files)
                for filename in files:
                    reverselookup.setdefault(filename, []).append(po)

        fileRequires -= self.installedUnresolvedFileRequires

        # get file requirements from new packages
        for txmbr in self._tsInfo.getMembersWithState(output_states=TS_INSTALL_STATES):
            for name, flag, evr in txmbr.po.requires:
                if name.startswith('/'):
                    # check if file requires was already unresolved in update
                    if name in self.installedUnresolvedFileRequires:
                        already_broken = False
                        for oldpo in txmbr.updates:
                            if oldpo.checkPrco('requires', (name, None, (None, None, None))):
                                already_broken = True
                                break
                        if already_broken:
                            continue
                    fileRequires.add(name)
                    reverselookup.setdefault(name, []).append(txmbr.po)

        # check the file requires
        for filename in fileRequires:
            if not self.tsInfo.getOldProvides(filename) and not self.tsInfo.getNewProvides(filename):
                for po in reverselookup[filename]:
                    ret.append( (po, (filename, 0, '')) )

        return ret


    def _checkConflicts(self):
        ret = [ ]
        for po in self.rpmdb.returnPackages():
            if self.tsInfo.getMembersWithState(po.pkgtup, output_states=TS_REMOVE_STATES):
                continue
            for conflict in po.returnPrco('conflicts'):
                (r, f, v) = conflict
                for conflicting_po in self.tsInfo.getNewProvides(r, f, v):
                    if conflicting_po.pkgtup[0] == po.pkgtup[0] and conflicting_po.pkgtup[2:] == po.pkgtup[2:]:
                        continue
                    ret.append( (po, self._prco_req_nfv2req(r, f, v),
                                 conflicting_po) )
        for txmbr in self.tsInfo.getMembersWithState(output_states=TS_INSTALL_STATES):
            po = txmbr.po
            for conflict in txmbr.po.returnPrco('conflicts'):
                (r, f, v) = conflict
                for conflicting_po in self.tsInfo.getProvides(r, f, v):
                    if conflicting_po.pkgtup[0] == po.pkgtup[0] and conflicting_po.pkgtup[2:] == po.pkgtup[2:]:
                        continue
                    ret.append( (po, self._prco_req_nfv2req(r, f, v),
                                 conflicting_po) )
        return ret


    def isPackageInstalled(self, pkgname):
        installed = False
        if self.rpmdb.contains(name=pkgname):
            installed = True

        lst = self.tsInfo.matchNaevr(name = pkgname)
        for txmbr in lst:
            if txmbr.output_state in TS_INSTALL_STATES:
                return True
        if installed and len(lst) > 0:
            # if we get here, then it was installed, but it's in the tsInfo
            # for an erase or obsoleted --> not going to be installed at end
            return False
        return installed
    _isPackageInstalled = isPackageInstalled

    def _compare_providers(self, pkgs, reqpo):
        """take the list of pkgs and score them based on the requesting package
           return a dictionary of po=score"""
        self.verbose_logger.log(logginglevels.DEBUG_4,
              _("Running compare_providers() for %s") %(str(pkgs)))

        
        def _common_prefix_len(x, y, minlen=2):
            num = min(len(x), len(y))
            for off in range(num):
                if x[off] != y[off]:
                    return max(off, minlen)
            return max(num, minlen)

        def _common_sourcerpm(x, y):
            if not hasattr(x, 'sourcerpm'):
                return False
            if not hasattr(y, 'sourcerpm'):
                return False
            return x.sourcerpm == y.sourcerpm

        def _compare_arch_distance(x, y, req_compare_arch):
            # take X and Y package objects
            # determine which has a closer archdistance to compare_arch
            # if they are equal to compare_arch, compare which is closer to the 
            # running arch
            # return the package which is closer or None for equal, or equally useless
            
            x_dist = archDifference(req_compare_arch, x.arch)
            if isMultiLibArch(): # only go to the next one if we're multilib - 
                if x_dist == 0: # can't really use best's arch anyway...
                    self.verbose_logger.log(logginglevels.DEBUG_4,
                        _("better arch in po %s") %(y))
                    return y # just try the next one - can't be much worse

            y_dist = archDifference(req_compare_arch, y.arch)
            if y_dist > 0 and x_dist > y_dist:
                self.verbose_logger.log(logginglevels.DEBUG_4,
                    _("better arch in po %s") %(y))

                return y
            if y_dist == x_dist:
                return None
            return x
            
        pkgresults = {}

        for pkg in pkgs:
            pkgresults[pkg] = 0
            
        # go through each pkg and compare to others
        # if it is same skip it
        # if the pkg is obsoleted by any other of the packages
        # then add  -1024 to its score
        # don't need to look for mutual obsoletes b/c each package
        # is evaluated against all the others, so mutually obsoleting
        # packages will have their scores diminished equally
        
        # compare the arch vs each other pkg
        #   give each time it returns with a better arch a +5

        # look for common source vs the reqpo - give a +10 if it has it

        # look for common_prefix_len - add the length*2 to the score
        
        # add the negative of the length of the name to the score
        
        for po in pkgs:
            for nextpo in pkgs:
                if po == nextpo:
                    continue
                obsoleted = False
                for obs in nextpo.obsoletes:
                    if po.inPrcoRange('provides', obs):
                        obsoleted = True
                                
                        self.verbose_logger.log(logginglevels.DEBUG_4,
                            _("%s obsoletes %s") % (po, nextpo))

                    if obsoleted:
                        pkgresults[po] -= 1024
                        break
                
                if reqpo:
                    arches = (reqpo.arch, getBestArch())
                else:
                    arches = (getBestArch())
                
                for thisarch in arches:
                    res = _compare_arch_distance(po, nextpo, thisarch)
                    if not res:
                        continue
                    self.verbose_logger.log(logginglevels.DEBUG_4,                   
                       _('archdist compared %s to %s on %s\n  Winner: %s' % (po, nextpo, thisarch, res)))

                    if res == po:
                        pkgresults[po] += 5

            if _common_sourcerpm(po, reqpo):
                self.verbose_logger.log(logginglevels.DEBUG_4,
                    _('common sourcerpm %s and %s' % (po, reqpo)))
                pkgresults[po] += 20
            if reqpo:
                cpl = _common_prefix_len(po.name, reqpo.name)
                if cpl > 2:
                    self.verbose_logger.log(logginglevels.DEBUG_4,
                        _('common prefix of %s between %s and %s' % (cpl, po, reqpo)))
                
                    pkgresults[po] += cpl*2
            
            pkgresults[po] += (len(po.name)*-1)

        bestorder = sorted(pkgresults.items(), key=itemgetter(1), reverse=True)
        self.verbose_logger.log(logginglevels.DEBUG_4,
                _('Best Order: %s' % str(bestorder)))

        return bestorder
                                    
       


class DepCheck(object):
    """object that YumDepsolver uses to see what things are needed to close
       the transaction set. attributes: requires, conflicts are a list of 
       requires are conflicts in the current transaction set. Each item in the
       lists are a requires or conflicts object"""
    def __init__(self):
        self.requires = []
        self.conflicts = []

    def addRequires(self, po, req_tuple_list):
        # fixme - do checking for duplicates or additions in here to zip things along
        reqobj = Requires(po, req_tuple_list)
        self.requires.append(reqobj)
    
    def addConflicts(self, conflict_po_list, conflict_item):
        confobj = Conflicts(conflict_po_list, conflict_item)
        self.conflicts.append(confobj)

class Requires(object):

    """
    A pure data class for holding a package and the list of things it
    requires.
    """

    def __init__(self, pkg,requires):
        self.pkg = pkg # po of requiring pkg
        self.requires = requires # list of things it requires that are un-closed in the ts


class Conflicts(object):

    """
    A pure data class for holding a package and the list of things it
    conflicts.
    """

    def __init__(self, pkglist, conflict):
        self.pkglist = pkglist # list of conflicting package objects
        self.conflict = conflict # what the conflict was between them<|MERGE_RESOLUTION|>--- conflicted
+++ resolved
@@ -405,15 +405,6 @@
             return self._requiringFromTransaction(requiringPo, requirement, errorlist)
             
 
-<<<<<<< HEAD
-        if remove_txmbr and remove_txmbr.ts_state=='e' and not (remove_txmbr.obsoleted_by or remove_txmbr.updated_by):
-            self.verbose_logger.log(logginglevels.DEBUG_2, _('TSINFO: %s package requiring %s marked as erase'),
-                requiringPo, needname)
-            res = self.tsInfo.addErase(requiringPo)
-            res.primary.setAsDep(po=remove_txmbr.po)
-            checkdeps = 1
-            return checkdeps, missingdep
-=======
         if needmode is None:
             reqpkg = (name, ver, rel, None)
             if self.pkgSack is None:
@@ -426,7 +417,6 @@
                 checkdeps = 0
                 missingdep = 1
                 errorlist.append(msg)
->>>>>>> eac42df0
 
         return checkdeps, missingdep
         
@@ -543,14 +533,6 @@
 
         # try updating the already install pkgs
         for pkg in provSack.returnNewestByName():
-<<<<<<< HEAD
-            result = self.update(requiringPo=requiringPo, name=pkg.name,
-                                 epoch=pkg.epoch, version=pkg.version,
-                                 rel=pkg.rel)
-            if result.transactionChanged():
-                checkdeps = True
-                return checkdeps, missingdep
-=======
             results = self.update(requiringPo=requiringPo, name=pkg.name,
                                   epoch=pkg.epoch, version=pkg.version,
                                   rel=pkg.rel)
@@ -559,7 +541,6 @@
                     checkdeps = True
                     self._last_req = pkg
                     return checkdeps, missingdep
->>>>>>> eac42df0
 
         # find out which arch of the ones we can choose from is closest
         # to the arch of the requesting pkg
@@ -591,16 +572,6 @@
             self.verbose_logger.debug(_('TSINFO: Marking %s as update for %s') %(best,
                 requiringPo))
             # FIXME: we should probably handle updating multiple packages...
-<<<<<<< HEAD
-            res = self.tsInfo.addUpdate(best, inst[0])
-            res.primary.setAsDep(po=requiringPo)
-            res.primary.reason = "dep"
-        else:
-            self.verbose_logger.debug(_('TSINFO: Marking %s as install for %s'), best,
-                requiringPo)
-            res = self.tsInfo.addInstall(best)
-            res.primary.setAsDep(po=requiringPo)
-=======
             txmbr = self.tsInfo.addUpdate(best, inst[0])
             txmbr.setAsDep(po=requiringPo)
             txmbr.reason = "dep"
@@ -611,7 +582,6 @@
             txmbr = self.tsInfo.addInstall(best)
             txmbr.setAsDep(po=requiringPo)
             self._last_req = best
->>>>>>> eac42df0
 
             # if we had other packages with this name.arch that we found
             # before, they're not going to be installed anymore, so we
